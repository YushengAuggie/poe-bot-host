import json
import logging
from typing import Any, AsyncGenerator, Dict, Optional, Union

from fastapi_poe.types import MetaResponse, PartialResponse, QueryRequest

from utils.api_keys import get_api_key
from utils.base_bot import BaseBot

# Get the logger
logger = logging.getLogger(__name__)


# Define a stub class to simulate the Gemini client
# This avoids import errors but still allows the code to run
class GeminiClientStub:
    """Stub implementation for the Gemini client."""

    def __init__(self, model_name: Optional[str] = None, api_key: Optional[str] = None):
        self.model_name = model_name

    def generate_content(self, contents: Any, stream: bool = False):
        # Return an object with text property for compatibility
        model_name = self.model_name  # Store locally for use in inner class

        class StubResponse:
            def __init__(self):
                self.text = f"Gemini API ({model_name}) is not available. Please install the google-generativeai package."
                self.parts = []  # Add parts property for multimodal support

            def __iter__(self):
                # Make this iterable for streaming support
                yield self

            def __aiter__(self):
                # Make this async iterable for async streaming support
                return self

            async def __anext__(self):
                # This will yield one item then stop iteration
                if not hasattr(self, '_yielded'):
                    self._yielded = True
                    return self
                raise StopAsyncIteration

        return StubResponse()


# Initialize client globally
def get_client(model_name: str):
    """Get a Gemini client, falling back to a stub if not available.

    Args:
        model_name: The name of the Gemini model to use

    Returns:
        A Gemini client instance or stub if the real client is unavailable
    """
    try:
        # Try to import the actual Gemini client inside the function to avoid module-level import errors
        import google.generativeai as genai

        # Use our Google API key management
        api_key = get_api_key("GOOGLE_API_KEY")
        if not api_key:
            logger.error("Google API key not found")
            return None

        # Configure the API key at the module level
        genai.configure(api_key=api_key)

        # Then create and return the model
        return genai.GenerativeModel(model_name=model_name)
    except ImportError:
        logger.warning("Failed to import google.generativeai module")
        return GeminiClientStub(model_name=model_name)
    except Exception as e:
        logger.warning(f"Failed to initialize Gemini client: {str(e)}")
        return GeminiClientStub(model_name=model_name)


# Base Gemini bot class that other model-specific bots will inherit from
class GeminiBaseBot(BaseBot):
    """Base class for Gemini bots."""

    model_name = "gemini-2.0-flash"  # Default model
    bot_name = "GeminiBaseBot"
    bot_description = "Base Gemini model bot."
    supports_image_input = True  # Enable image input by default

    def __init__(self, **kwargs):
        """Initialize the GeminiBaseBot."""
        super().__init__(**kwargs)
        self.supported_image_types = ["image/jpeg", "image/png", "image/webp", "image/gif"]

    def _extract_attachments(self, query: QueryRequest) -> list:
        """Extract attachments from the query.

        Args:
            query: The query from the user

        Returns:
            List of attachments
        """
        attachments = []
        if isinstance(query.query, list) and query.query:
            last_message = query.query[-1]
            if hasattr(last_message, "attachments"):
                attachments = last_message.attachments
        return attachments

    def _process_image_attachment(self, attachment) -> Optional[Dict[str, Any]]:
        """Process an image attachment for Gemini.

        Args:
            attachment: The attachment object

        Returns:
            Dictionary with mime_type and data, or None if unsupported
        """
        # Check if attachment is an image and supported
        if (
            not hasattr(attachment, "content_type")
            or attachment.content_type not in self.supported_image_types
        ):
            logger.warning(
                f"Unsupported attachment type: {getattr(attachment, 'content_type', 'unknown')}"
            )
            return None

        # Access content via __dict__ to satisfy type checker (content is added by Poe but not in type definition)
        if hasattr(attachment, "content") and attachment.__dict__.get("content"):
            return {"mime_type": attachment.content_type, "data": attachment.__dict__["content"]}
        return None

    async def _handle_bot_info_request(self) -> PartialResponse:
        """Handle a request for bot information.

        Returns:
            Formatted response with bot metadata
        """
        metadata = self._get_bot_metadata()
        metadata["model_name"] = self.model_name
        metadata["supports_image_input"] = self.supports_image_input
        return PartialResponse(text=json.dumps(metadata, indent=2))

    def _prepare_image_parts(self, attachments: list) -> list:
        """Process image attachments into parts for Gemini API.

        Args:
            attachments: List of attachments from the query

        Returns:
            List of image parts formatted for Gemini API
        """
        image_parts = []

        for attachment in attachments:
            image_data = self._process_image_attachment(attachment)
            if image_data:
                try:
<<<<<<< HEAD
                    # We only need to validate the import is available
                    # Direct import used to verify the package is installed
                    _ = __import__('google.generativeai')

=======
                    # Just proceed with creating the image part
>>>>>>> 62525b7b
                    image_parts.append({
                        "mime_type": image_data["mime_type"],
                        "data": image_data["data"],
                    })
                except ImportError:
                    logger.warning("Could not import google.generativeai for image processing")

        return image_parts

    def _prepare_content(self, user_message: str, image_parts: list) -> list:
        """Prepare content for the Gemini API (text and/or images).

        Args:
            user_message: The user's text message
            image_parts: List of processed image parts

        Returns:
            Content list formatted for Gemini API
        """
        contents = []

        # Add images first if present
        for image_part in image_parts:
            contents.append({"inline_data": image_part})

        # Add text prompt
        contents.append({"text": user_message})

        return contents

    async def _process_streaming_response(self, response) -> AsyncGenerator[PartialResponse, None]:
        """Process a streaming text response from Gemini.

        Args:
            response: The response from Gemini API (streaming or not)

        Yields:
            Response chunks as PartialResponse objects
        """
        try:
            # Non-streaming case: If response has text attribute directly and isn't an iterable
            if hasattr(response, "text") and not hasattr(response, "__iter__"):
                logger.debug("Processing direct text response")
                yield PartialResponse(text=response.text)
                return
            
            # We need to adapt our approach based on whether this is a Gemini 2.5 model
            # Gemini 2.5 models use an iterator that requires special handling
            logger.debug(f"Processing streaming response of type {type(response)}")
            
            # Use the stdlib list() to safely collect the entire iterator's contents
            # This is specifically needed for Gemini 2.5 models which lack __aiter__
            # We're forced to collect all chunks first since we can't iterate twice
            try:
                logger.debug("Collecting all chunks from iterator")
                chunks = list(response)
                logger.debug(f"Collected {len(chunks)} chunks")
                
                # Now yield each chunk as a separate response to simulate streaming
                for chunk in chunks:
                    if hasattr(chunk, "text") and chunk.text:
                        yield PartialResponse(text=chunk.text)
                    elif hasattr(chunk, "parts") and chunk.parts:
                        for part in chunk.parts:
                            if hasattr(part, "text") and part.text:
                                yield PartialResponse(text=part.text)
            except Exception as iter_err:
                logger.warning(f"Error during iteration: {str(iter_err)}")
                # If iteration fails but response has text, use that
                if hasattr(response, "text") and response.text:
                    yield PartialResponse(text=response.text)
                else:
                    # Re-raise to be caught by outer exception handler
                    raise
                    
        except Exception as e:
            logger.error(f"Error processing Gemini response: {str(e)}")
            yield PartialResponse(text=f"Error: Could not process Gemini response: {str(e)}")

    async def _resize_image_if_needed(self, image_data: bytes, max_size_bytes: int = 1024 * 1024) -> bytes:
        """Resize an image if it exceeds the specified size limit.

        Args:
            image_data: Raw image data
            max_size_bytes: Maximum size in bytes (default 1MB)

        Returns:
            Resized image data if needed, or original data if small enough
        """
        if len(image_data) <= max_size_bytes:
            return image_data

        try:
            # Try to resize the image if possible
            import io

            from PIL import Image

            img = Image.open(io.BytesIO(image_data))
            # Calculate new dimensions while maintaining aspect ratio
            max_size = 800
            ratio = min(max_size / img.width, max_size / img.height)
            new_size = (int(img.width * ratio), int(img.height * ratio))

            # Resize and save to bytes
            img = img.resize(new_size, Image.Resampling.LANCZOS)
            buffer = io.BytesIO()
            img.save(buffer, format=img.format or "JPEG")
            resized_data = buffer.getvalue()
            logger.info(f"Resized image from {len(image_data)} to {len(resized_data)} bytes")
            return resized_data
        except Exception as resize_err:
            logger.warning(f"Failed to resize image: {str(resize_err)}")
            # Continue with original image
            return image_data

    def _get_extension_for_mime_type(self, mime_type: str) -> str:
        """Get the appropriate file extension for a MIME type.

        Args:
            mime_type: MIME type of the image

        Returns:
            File extension (without the dot)
        """
        if mime_type == "image/png":
            return "png"
        elif mime_type == "image/gif":
            return "gif"
        elif mime_type == "image/webp":
            return "webp"
        else:
            return "jpg"  # Default to jpg

    async def _handle_image_upload(self, image_data: bytes, mime_type: str, query: QueryRequest) -> PartialResponse:
        """Handle uploading an image to Poe with fallbacks.

        Args:
            image_data: Raw image data
            mime_type: MIME type of the image
            query: Original query for message_id

        Returns:
            Response with image display information
        """
        # Check image size for performance reasons
        max_image_size = 10 * 1024 * 1024  # 10MB limit
        if len(image_data) > max_image_size:
            logger.warning(f"Image too large ({len(image_data)} bytes), skipping")
            return PartialResponse(text="[Image too large to display]")

        # Determine file extension
        extension = self._get_extension_for_mime_type(mime_type)
        filename = f"gemini_image.{extension}"

        try:
            # Try using Poe's official attachment mechanism
            attachment_upload_response = await self.post_message_attachment(
                message_id=query.message_id,
                file_data=image_data,
                filename=filename,
                is_inline=True,
            )

            if (not hasattr(attachment_upload_response, "inline_ref") or
                not attachment_upload_response.inline_ref):
                logger.error("Error uploading image: No inline_ref in response")
                return PartialResponse(text="[Error uploading image to Poe]")

            # Create markdown with the official Poe attachment reference
            output_md = f"![{filename}][{attachment_upload_response.inline_ref}]"
            return PartialResponse(text=output_md)
        except AttributeError as ae:
            # Fallback if post_message_attachment is not available
            logger.warning(f"post_message_attachment not available: {str(ae)}")
            return await self._create_base64_image_response(image_data, mime_type)
        except Exception as e:
            # Handle other errors with base64 fallback
            logger.error(f"Error uploading image: {str(e)}")
            return await self._create_base64_image_response(image_data, mime_type)

    async def _create_base64_image_response(self, image_data: bytes, mime_type: str) -> PartialResponse:
        """Create a base64-encoded image response for fallback.

        Args:
            image_data: Raw image data
            mime_type: MIME type of the image

        Returns:
            Response with base64-encoded image
        """
        # Built-in library import placed at function level to avoid module-level dependencies
        import base64

        # If image is too large for base64 encoding in markdown, resize it
        image_data = await self._resize_image_if_needed(image_data, 1024 * 1024)

        # Convert to base64
        b64_data = base64.b64encode(image_data).decode('utf-8')
        image_markdown = f"![Gemini generated image](data:{mime_type};base64,{b64_data})"
        return PartialResponse(text=image_markdown)

    async def _process_images_in_response(self, response, query: QueryRequest) -> AsyncGenerator[PartialResponse, None]:
        """Process images in the Gemini response.

        Args:
            response: The response from Gemini API
            query: The original query from the user

        Yields:
            Image responses as PartialResponse objects
        """
        if hasattr(response, "parts"):
            for part in response.parts:
                if hasattr(part, "inline_data") and part.inline_data:
                    try:
                        # Extract image data
                        image_data = part.inline_data.get("data")
                        mime_type = part.inline_data.get("mime_type")

                        if image_data and mime_type:
                            # Handle the image upload and display
                            yield await self._handle_image_upload(image_data, mime_type, query)
                    except Exception as e:
                        logger.error(f"Error processing image response: {str(e)}")
                        yield PartialResponse(text=f"[Error displaying image: {str(e)}]")

        # Handle text in the response after images
        if hasattr(response, "text") and response.text:
            yield PartialResponse(text=response.text)

    async def _process_multimodal_content(self, client, contents: list, query: QueryRequest) -> AsyncGenerator[PartialResponse, None]:
        """Process multimodal content (text + images).

        Args:
            client: The Gemini API client
            contents: The formatted contents for the API
            query: The original query from the user

        Yields:
            Responses as PartialResponse objects
        """
        # For multimodal content with images, we need a complete response for proper processing
        response = client.generate_content(contents)

        # Process any images in the response
        async for partial_response in self._process_images_in_response(response, query):
            yield partial_response

    async def _process_user_query(self, client, user_message: str, query: QueryRequest) -> AsyncGenerator[PartialResponse, None]:
        """Process the user query and generate appropriate response.

        Args:
            client: The Gemini API client
            user_message: The user's text message
            query: The original query object

        Yields:
            Response chunks as PartialResponse objects
        """
        # Process any image attachments
        attachments = self._extract_attachments(query)
        image_parts = self._prepare_image_parts(attachments)

        # Prepare content (text-only or multimodal)
        contents = self._prepare_content(user_message, image_parts)

        # We handle streaming differently for multimodal vs text-only content
        # so we'll make the API call within the specific handler blocks

        # Process the response appropriately
        if image_parts:
            # For multimodal content (with images), we need special processing
            # We use non-streaming mode for multimodal to properly handle image outputs
            async for partial_response in self._process_multimodal_content(client, contents, query):
                yield partial_response
        else:
            try:
<<<<<<< HEAD
                # We only need to validate the import is available
                # Direct import used to verify the package is installed
                _ = __import__('google.generativeai')

                try:
                    # Use streaming when communicating with Gemini API
                    logger.info(f"Using streaming mode for model: {self.model_name}")
                    logger.debug(f"Contents: {contents}")
                    
                    # Make the API call with streaming enabled
                    response = client.generate_content(contents, stream=True)
                    
                    # Process the response with our robust handler
                    logger.debug(f"Processing response of type: {type(response)}")
                    async for partial_response in self._process_streaming_response(response):
                        yield partial_response
                        
                except Exception as e:
                    if "'async for' requires an object with __aiter__ method" in str(e):
                        # This is the specific error we're trying to fix
                        logger.warning("Detected missing __aiter__ method error, using fallback method")
                        try:
                            # Make a new API call and process it differently
                            response = client.generate_content(contents, stream=True)
                            # Just collect the complete response synchronously
                            all_text = ""
                            for chunk in response:
                                if hasattr(chunk, "text") and chunk.text:
                                    all_text += chunk.text
                                    # Yield each piece as we get it for simulated streaming
                                    yield PartialResponse(text=chunk.text)
                            
                            # If we somehow didn't get any text, try non-streaming
                            if not all_text:
                                logger.warning("No text in chunks, falling back to non-streaming")
                                response = client.generate_content(contents, stream=False)
                                yield PartialResponse(text=response.text)
                        except Exception as e2:
                            logger.error(f"Fallback also failed: {str(e2)}")
                            yield PartialResponse(text=f"Error: Could not get response from Gemini: {str(e2)}")
                    else:
                        # For other types of errors, try non-streaming as fallback
                        logger.warning(f"Error with streaming: {str(e)}, falling back to non-streaming")
                        try:
                            response = client.generate_content(contents, stream=False)
                            yield PartialResponse(text=response.text)
                        except Exception as e2:
                            logger.error(f"Both streaming and non-streaming failed: {str(e2)}")
                            yield PartialResponse(text=f"Error: Could not get response from Gemini: {str(e2)}")
=======
                # For text-only content, use streaming directly
                # Note: We use the generate_content method with stream=True
                response_stream = client.generate_content(contents, stream=True)
                # Process each chunk from the response stream directly
                async for chunk in response_stream:
                    if hasattr(chunk, "text") and chunk.text:
                        yield PartialResponse(text=chunk.text)
                    elif hasattr(chunk, "parts") and chunk.parts:
                        # Some versions of the API might return text in parts
                        for part in chunk.parts:
                            if hasattr(part, "text") and part.text:
                                yield PartialResponse(text=part.text)
>>>>>>> 62525b7b
            except ImportError:
                # Fall back if imports fail
                logger.warning("Failed to import google.generativeai")
                err_msg = "Google Generative AI package is not available. Please install it with: pip install google-generativeai"
                yield PartialResponse(text=err_msg)

    async def get_response(
        self, query: QueryRequest
    ) -> AsyncGenerator[Union[PartialResponse, MetaResponse], None]:
        """Process the query and generate a response.

        Args:
            query: The query from the user

        Yields:
            Response chunks as PartialResponse or MetaResponse objects
        """
        try:
            # Extract the query contents
            user_message = self._extract_message(query)

            # Log the extracted message (simplified logging)
            logger.debug(f"[{self.bot_name}] Received message: {user_message}")

            # Handle bot info request
            if user_message.lower().strip() == "bot info":
                yield await self._handle_bot_info_request()
                return

            # Initialize client for this specific model
            client = get_client(self.model_name)
            if client is None:
                yield PartialResponse(text="Error: Google API key is not configured.")
                return

            try:
                # Process query and generate response
                async for partial_response in self._process_user_query(client, user_message, query):
                    yield partial_response
            except Exception as e:
                logger.error(f"Error calling Gemini API: {str(e)}")
                yield PartialResponse(text=f"Error: Could not get response from Gemini: {str(e)}")

        except Exception as e:
            # Let the parent class handle errors
            async for resp in super().get_response(query):
                yield resp

class GeminiBot(GeminiBaseBot):
    """Original Gemini bot implementation (uses 2.0 Flash model)."""

    model_name = "gemini-2.0-flash"
    bot_name = "GeminiBot"
    bot_description = "Original Gemini bot using Gemini 2.0 Flash model."


# Gemini 2.0 Series
class Gemini20FlashBot(GeminiBaseBot):
    """Gemini 2.0 Flash model - optimized for speed and efficiency."""

    model_name = "gemini-2.0-flash"
    bot_name = "Gemini20FlashBot"
    bot_description = (
        "Fast and efficient Gemini 2.0 Flash model, optimized for speed and next-gen features."
    )


class Gemini20ProBot(GeminiBaseBot):
    """Gemini 2.0 Pro model - balanced performance."""

    model_name = "gemini-2.0-pro"
    bot_name = "Gemini20ProBot"
    bot_description = "Balanced Gemini 2.0 Pro model with enhanced capabilities."


# Gemini 2.5 Series
class Gemini25FlashBot(GeminiBaseBot):
    """Gemini 2.5 Flash Preview - optimized for adaptive thinking and cost efficiency."""

    model_name = "gemini-2.5-flash-preview-04-17"
    bot_name = "Gemini25FlashBot"
    bot_description = (
        "Advanced Gemini 2.5 Flash Preview model for adaptive thinking and cost efficiency."
    )
    
    async def _process_user_query(self, client, user_message: str, query: QueryRequest) -> AsyncGenerator[PartialResponse, None]:
        """Special implementation for Gemini 2.5 Flash Preview model to handle streaming correctly.
        
        This model requires a different approach to handle streaming properly.
        """
        # Process any image attachments
        attachments = self._extract_attachments(query)
        image_parts = self._prepare_image_parts(attachments)
        contents = self._prepare_content(user_message, image_parts)
        
        # Process the response appropriately
        if image_parts:
            # For multimodal content, use the parent implementation
            async for partial_response in super()._process_user_query(client, user_message, query):
                yield partial_response
        else:
            # For text-only, implement direct handling of streaming with this model
            try:
                logger.info("Using special handling for Gemini25FlashBot streaming")
                
                # Make API call with streaming enabled
                response = client.generate_content(contents, stream=True)
                
                # Use synchronous iteration to collect all chunks
                all_text = ""
                chunks = []
                
                try:
                    # Get all chunks synchronously
                    for chunk in response:
                        if hasattr(chunk, "text") and chunk.text:
                            chunks.append(chunk.text)
                    
                    # Yield each chunk separately to simulate streaming behavior
                    for chunk_text in chunks:
                        yield PartialResponse(text=chunk_text)
                    
                except Exception as e:
                    logger.warning(f"Error streaming from Gemini 2.5 Flash Preview: {str(e)}")
                    # Fall back to non-streaming
                    non_stream_response = client.generate_content(contents, stream=False)
                    if hasattr(non_stream_response, "text") and non_stream_response.text:
                        yield PartialResponse(text=non_stream_response.text)
                    else:
                        yield PartialResponse(text="Error: Could not get response from Gemini")
            
            except Exception as e:
                logger.error(f"Error with Gemini 2.5 Flash Preview: {str(e)}")
                yield PartialResponse(text=f"Error: Could not get response from Gemini: {str(e)}")


class Gemini25ProExpBot(GeminiBaseBot):
    """Gemini 2.5 Pro Experimental - premium model for complex reasoning."""

    model_name = "gemini-2.5-pro-exp-03-25"
    bot_name = "Gemini25ProExpBot"
    bot_description = "Premium Gemini 2.5 Pro Experimental model for enhanced reasoning, multimodal understanding, and advanced coding."
    
    async def _process_user_query(self, client, user_message: str, query: QueryRequest) -> AsyncGenerator[PartialResponse, None]:
        """Special implementation for Gemini 2.5 Pro Experimental model to handle streaming correctly.
        
        This model requires a different approach to handle streaming properly.
        """
        # Process any image attachments
        attachments = self._extract_attachments(query)
        image_parts = self._prepare_image_parts(attachments)
        contents = self._prepare_content(user_message, image_parts)
        
        # Process the response appropriately
        if image_parts:
            # For multimodal content, use the parent implementation
            async for partial_response in super()._process_user_query(client, user_message, query):
                yield partial_response
        else:
            # For text-only, implement direct handling of streaming with this model
            try:
                logger.info("Using special handling for Gemini25ProExpBot streaming")
                
                # Make API call with streaming enabled
                response = client.generate_content(contents, stream=True)
                
                # Use synchronous iteration to collect all chunks
                all_text = ""
                chunks = []
                
                try:
                    # Get all chunks synchronously
                    for chunk in response:
                        if hasattr(chunk, "text") and chunk.text:
                            chunks.append(chunk.text)
                    
                    # Yield each chunk separately to simulate streaming behavior
                    for chunk_text in chunks:
                        yield PartialResponse(text=chunk_text)
                    
                except Exception as e:
                    logger.warning(f"Error streaming from Gemini 2.5 Pro Exp: {str(e)}")
                    # Fall back to non-streaming
                    non_stream_response = client.generate_content(contents, stream=False)
                    if hasattr(non_stream_response, "text") and non_stream_response.text:
                        yield PartialResponse(text=non_stream_response.text)
                    else:
                        yield PartialResponse(text="Error: Could not get response from Gemini")
            
            except Exception as e:
                logger.error(f"Error with Gemini 2.5 Pro Exp: {str(e)}")
                yield PartialResponse(text=f"Error: Could not get response from Gemini: {str(e)}")


# Experimental Models
class Gemini20FlashExpBot(GeminiBaseBot):
    """Gemini 2.0 Flash Experimental model."""

    model_name = "gemini-2.0-flash-exp"
    bot_name = "Gemini20FlashExpBot"
    bot_description = "Experimental Gemini 2.0 Flash model with latest features."


class Gemini20FlashThinkingBot(GeminiBaseBot):
    """Gemini 2.0 Flash Thinking Experimental model."""

    model_name = "gemini-2.0-flash-thinking-exp-01-21"
    bot_name = "Gemini20FlashThinkingBot"
    bot_description = (
        "Experimental Gemini 2.0 Flash Thinking model with enhanced reasoning capabilities."
    )


class Gemini20ProExpBot(GeminiBaseBot):
    """Gemini 2.0 Pro Experimental model."""

    model_name = "gemini-2.0-pro-exp-02-05"
    bot_name = "Gemini20ProExpBot"
    bot_description = "Experimental Gemini 2.0 Pro model with latest capabilities."<|MERGE_RESOLUTION|>--- conflicted
+++ resolved
@@ -159,14 +159,9 @@
             image_data = self._process_image_attachment(attachment)
             if image_data:
                 try:
-<<<<<<< HEAD
                     # We only need to validate the import is available
                     # Direct import used to verify the package is installed
                     _ = __import__('google.generativeai')
-
-=======
-                    # Just proceed with creating the image part
->>>>>>> 62525b7b
                     image_parts.append({
                         "mime_type": image_data["mime_type"],
                         "data": image_data["data"],
@@ -445,7 +440,6 @@
                 yield partial_response
         else:
             try:
-<<<<<<< HEAD
                 # We only need to validate the import is available
                 # Direct import used to verify the package is installed
                 _ = __import__('google.generativeai')
@@ -495,20 +489,6 @@
                         except Exception as e2:
                             logger.error(f"Both streaming and non-streaming failed: {str(e2)}")
                             yield PartialResponse(text=f"Error: Could not get response from Gemini: {str(e2)}")
-=======
-                # For text-only content, use streaming directly
-                # Note: We use the generate_content method with stream=True
-                response_stream = client.generate_content(contents, stream=True)
-                # Process each chunk from the response stream directly
-                async for chunk in response_stream:
-                    if hasattr(chunk, "text") and chunk.text:
-                        yield PartialResponse(text=chunk.text)
-                    elif hasattr(chunk, "parts") and chunk.parts:
-                        # Some versions of the API might return text in parts
-                        for part in chunk.parts:
-                            if hasattr(part, "text") and part.text:
-                                yield PartialResponse(text=part.text)
->>>>>>> 62525b7b
             except ImportError:
                 # Fall back if imports fail
                 logger.warning("Failed to import google.generativeai")
